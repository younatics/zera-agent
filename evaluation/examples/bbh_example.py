"""
BBH (Big-Bench Hard) 데이터셋 평가 예제

이 예제는 BBH 데이터셋을 사용하여 모델의 다양한 태스크 수행 능력을 평가합니다.
기존 프롬프트와 제라 프롬프트를 동일한 샘플에 대해 비교 평가합니다.
"""

import sys
from evaluation.base.main import main

def run_bbh_example(model="gpt4o", model_version="gpt-3.5-turbo", bbh_category=None):
    # 명령행 인자 설정
    sys.argv = [
        "bbh_example.py",
        "--dataset", "bbh",
        "--model", model,
        "--model_version", model_version,
        # 기존 프롬프트
        # "--base_system_prompt", "Answer the following question.",
        # "--base_user_prompt", "Question:",
        # 제라 프롬프트
<<<<<<< HEAD
        "--zera_system_prompt", "You are an expert AI specialized in precise, structured logical reasoning. Freely think step-by-step through each reasoning question, carefully and explicitly stating each logical inference in clear, natural language. Only after fully completing your structured reasoning, separately provide your concise final answer strictly in the minimal format specified by the question, without further commentary.",
        "--zera_user_prompt", """Solve the following structured reasoning question. First, explicitly present each step of your reasoning clearly.

After finishing your reasoning, separately provide your final concise answer in exactly the required minimal format indicated by the question.

Example:
Question:
At a fruit-eating competition, Alice eats more fruits than Ben, but fewer than Cara. Dave eats the most fruits. Who eats the second-most fruits?
Options:
(A) Alice 
(B) Ben  
(C) Cara  
(D) Dave  

Expected Output:  
(C)

Your Response:
Reasoning:
1. Alice eats more fruits than Ben but fewer than Cara, so we have Cara > Alice > Ben.
2. Dave eats the most fruits, meaning he is ahead of everyone else. Dave > Cara > Alice > Ben.
3. Therefore, the second-most fruits eater is Cara.

Final Answer:  
(C)

Now solve the following:

\{Question\}""",
        "--num_samples", "1000"
=======
        "--zera_system_prompt", "You are an AI assistant ready to help.",
        "--zera_user_prompt", """Please determine the geometric shape drawn by the provided SVG path element. Encourage logical reasoning to identify the shape accurately.""",
        "--num_samples", "100"
>>>>>>> 891e510f
    ]
    if bbh_category:
        sys.argv += ["--bbh_category", bbh_category]
    # 평가 실행
    main()

if __name__ == "__main__":
    run_bbh_example(bbh_category="Geometry")<|MERGE_RESOLUTION|>--- conflicted
+++ resolved
@@ -19,42 +19,9 @@
         # "--base_system_prompt", "Answer the following question.",
         # "--base_user_prompt", "Question:",
         # 제라 프롬프트
-<<<<<<< HEAD
-        "--zera_system_prompt", "You are an expert AI specialized in precise, structured logical reasoning. Freely think step-by-step through each reasoning question, carefully and explicitly stating each logical inference in clear, natural language. Only after fully completing your structured reasoning, separately provide your concise final answer strictly in the minimal format specified by the question, without further commentary.",
-        "--zera_user_prompt", """Solve the following structured reasoning question. First, explicitly present each step of your reasoning clearly.
-
-After finishing your reasoning, separately provide your final concise answer in exactly the required minimal format indicated by the question.
-
-Example:
-Question:
-At a fruit-eating competition, Alice eats more fruits than Ben, but fewer than Cara. Dave eats the most fruits. Who eats the second-most fruits?
-Options:
-(A) Alice 
-(B) Ben  
-(C) Cara  
-(D) Dave  
-
-Expected Output:  
-(C)
-
-Your Response:
-Reasoning:
-1. Alice eats more fruits than Ben but fewer than Cara, so we have Cara > Alice > Ben.
-2. Dave eats the most fruits, meaning he is ahead of everyone else. Dave > Cara > Alice > Ben.
-3. Therefore, the second-most fruits eater is Cara.
-
-Final Answer:  
-(C)
-
-Now solve the following:
-
-\{Question\}""",
-        "--num_samples", "1000"
-=======
         "--zera_system_prompt", "You are an AI assistant ready to help.",
         "--zera_user_prompt", """Please determine the geometric shape drawn by the provided SVG path element. Encourage logical reasoning to identify the shape accurately.""",
         "--num_samples", "100"
->>>>>>> 891e510f
     ]
     if bbh_category:
         sys.argv += ["--bbh_category", bbh_category]
